# Add custom module

In the `Administration` core code, each module is defined in a directory called `module`.
Inside the `module` directory lies the list of several modules, each having their own directory named after the module itself.

## Prerequisites

This guide **does not** explain how to create a new plugin for Shopware 6.
Head over to our Plugin base guide to learn how to create a plugin at first:

{% page-ref page="../plugin-base-guide.md" %}

## Creating the index.js file

The first step is creating a new directory `<plugin root>/src/Resources/app/administration/src/module/swag-example`, so you can store your own modules files in there.
Right afterwards, create a new file called `index.js` in there. Consider it to be the main file for your custom module.

{% hint style="warning" %}
This is necessary, because Shopware 6 is automatically requiring an `index.js` file for each module.
{% endhint %}

Your custom module directory isn't known to Shopware 6 yet.
The entry point of your plugin is the `main.js` file.
That's the file you need to change now, so that it loads your new module.
For this, simply add the following line to your `main.js` file:

{% code title="<plugin root>/src/Resources/app/administration/src/main.js" %}
```javascript
import './module/swag-example';
```
{% endcode %}

Now your module's `index.js` will be executed.

## Registering the module

Your `index.js` is still empty now, so let's get going to actually create a new module.
This is technically done by calling the method `registerModule` method of our [ModuleFactory](https://github.com/shopware/platform/blob/trunk/src/Administration/Resources/app/administration/src/core/factory/module.factory.ts), but you're not going to use this directly.

Instead, you're using the `Shopware.Module.register()` method, but why is that?

`Shopware` is a [global object](the-shopware-object.md) created for third party developers.
It is mainly the bridge between the Shopware Administration and our plugin.
The `Module` object comes with a `register` helper method to easily register your module.
The method needs two parameters to be set, the first one being the module's name, the second being a javascript object, which contains your module's configuration.

{% code title="<plugin root>/src/Resources/app/administration/src/module/swag-example/index.js" %}
```javascript
Shopware.Module.register('swag-example', {
    // configuration here
});
```
{% endcode %}

## Configuring the module

In this file, you can configure a couple of things, e.g. the color of your module.
Each module needs a primary color, which will be used on specific accents and locations throughout your module.
To name a few, it's the color of the main icon of the module, the tag in the global search input and the accent color of the smart bar.

<<<<<<< HEAD
In this example `#ff3d58` is used as a color, which is a soft red. Also, each module has their own icon. You can see here [here](https://component-library.shopware.com/icons/) which icons are available in Shopware 6 by default. In our case here, let's say we use the icon `default-shopping-paper-bag-product`, which will also be used for the module.
=======
In this example `#ff3d58` is used as a color, which is a soft red.
Also, each module has their own icon. You can see here [here](https://component-library.shopware.com/icons/) which icons are available in Shopware 6 by default.
In our case here, let's say we use the icon `default-shopping-paper-bag-product`, which will also be used for the module.
>>>>>>> 7933a1e1

{% hint style="danger" %}
This is not the icon being used for a menu entry! The icon for that needs to be configured separately.
Please refer to the [Add a menu entry](add-menu-entry.md) guide for more information on this topic.
{% endhint %}

In addition, you're able to configure a title here, which will be used for the actual browser title.
Just add a string for the key `title`.
This will be the default title for your module, you can edit this for each component later on.

The `description` is last basic information you should set here, which will be shown as an empty-state.
That means the description will be shown e.g. when you integrated a list component, but your list is empty as of now.
In that case, your module's description will be displayed instead.

Another important aspect are the routes which your module is going to use, such as e.g. `swag-example-list` for the list of your module, `swag-example-detail` for the detail page and `swag-example-create` for creating a new entry.
Those routes are configured as an object in a property named `routes`. We will cover that in the next paragraph.

## Setting up menu entry and routes

The next steps are covered in their own guides. The first one would be adding a menu entry, so please take a look at the guide regarding:

{% page-ref page="add-menu-entry.md" %}

The second one refers to setting up custom routes, its guide can be found in the guide on adding custom routes:

{% page-ref page="add-custom-route.md" %}

## Set up additional meta info

If you have been following that guide, then you should have got a menu entry then.
The related routes are also set up already and linked to components, which will be created in the next main step.
There's a few more things we need to change in the configurations though that you should add to your module, such as a unique `name` and a `type`.
For reference, see this example:

{% code title="<plugin root>/src/Resources/app/administration/src/module/swag-example/index.js" %}
```javascript
Shopware.Module.register('swag-example', {
    type: 'plugin',
    name: 'Example',
    title: 'swag-example.general.mainMenuItemGeneral',
    description: 'sw-property.general.descriptionTextModule',
    color: '#ff3d58',
    icon: 'default-shopping-paper-bag-product',
...
```
{% endcode %}

The `name` should be a technical unique one, the `type` would be 'plugin' here. When it comes to this `type`, there are basically two options in Shopware: `core` and `plugin`.
So every third-party module should use `plugin`.
To give a little context: Looking at `module.factory` inside `registerModule` the plugin type is the only case which is being checked and has some different behaviour.
So it is more a convention and not a real validation which throws an error when `type` is divergent to these options.

## Implementing snippets

You've already set a label for your module's menu entry.
Yet, by default the `Administration` expects the value in there to be a [Vuei18n](https://kazupon.github.io/vue-i18n/started.html#html) variable, a translation key that is.
It's looking for a translation key `example` now and since you did not provide any translations at all yet, it can't find any translation for it and will just print the key of a snippet.
Sounds like it's time to implement translation snippets as well, right?

This is done by providing a new object to your module configuration, `snippets` this time.
This object contains another object for each language you want to support.
In this example `de-DE` and of course `en-GB` will be supported.

Each language then contains a nested object of translations, so let's have a look at an example:

```javascript
{
    "swag-example": {
        "nested": {
            "value": "example"
        },
        "foo": "bar"
    }
}
```

In this example you would have access to two translations by the following paths: `swag-example.nested.value` to get the value 'example' and `swag-example.foo` to get the value 'bar'.
You can nest those objects as much as you want. Please note that each path is prefixed by the extension name.

Since those translation objects become rather large, you should store them into separate files.
For this purpose, create a new directory `snippet` in your module's directory and in there two new files: `de-DE.json` and `en-GB.json`

Then, when each file contains your translations as an object, you only have to import them into your module again.

{% code title="<plugin root>/src/Resources/app/administration/src/module/swag-example/index.js" %}
```javascript
[...]

import deDE from './snippet/de-DE';
import enGB from './snippet/en-GB';

Shopware.Module.register('swag-example', {
    ...
    snippets: {
        'de-DE': deDE,
        'en-GB': enGB
    },
});
```
{% endcode %}

Let's also create the first translation, which is for your menu's label.
It's key should be something like this: `swag-example.general.mainMenuItemGeneral`

Thus open the `snippet/en-GB.json` file and create the new object in there.
The structure here is the same as in the first example, just formatted as json file.
Afterwards, use this path in your menu entry's `label` property.

To translate the `description` or the `title`, add those to your snippet file as well and edit the values in your module's `description` and `title`.
The title will be the same as the main menu entry by default.

This should be your snippet file now:

```javascript
{
    "swag-example": {
        "general": {
            "mainMenuItemGeneral": "My custom module",
            "descriptionTextModule": "Manage this custom module here"
        }
    }
}
```

## Build the administration
    
As mentioned above, Shopware 6 is looking for a `main.js` file in your plugin.
Its contents get minified into a new file named after your plugin and will be moved to the `public` directory of Shopware 6 root directory.
Given this plugin would be named "AdministrationNewModule", the bundled and minified javascript code for this example would be located under `<plugin root>/src/Resources/public/administration/js/administration-new-module.js`, once you run the command following command in your shopware root directory:

{% tabs %}
{% tab title="Development template" %}
```bash
./psh.phar administration:build
```
{% endtab %}

{% tab title="Production template" %}
```bash
./bin/build-administration.sh
```
{% endtab %}
{% endtabs %}

{% hint style="info" %}
Your plugin has to be activated for this to work.
{% endhint %}

Make sure to also include that file when publishing your plugin!
A copy of this file will then be put into the directory `<shopware root>/public/bundles/administration/administrationnewmodule/administration/js/administration-new-module.js`.

Your minified javascript file will now be loaded in production environments.

## Special: Case Settings

### Link you module into settings

If you think about creating a module concerning settings, you might want to link your module in the `settings` section of the administration.
You can add the `settingsItem` option to the module configuration as seen below:

{% code title="<plugin root>/src/Resources/app/administration/src/module/swag-example/index.js" %}
```javascript
import './page/swag-plugin-list';
import './page/swag-plugin-detail';
Shopware.Module.register('swag-plugin', {
    ...
    settingsItem: [{
        group: 'plugin',
        to: 'swag.plugin.list',
        icon: 'default-object-rocket',
        name: 'swag-example.general.mainMenuItemGeneral'
    }]
});
```
{% endcode %}

<<<<<<< HEAD
The `group` property targets to the group section, the item will be displayed in 'shop', 'system' and 'plugins' sections. The `to` gets the link path of the route. The `icon` contains the icon name which will be display.
=======
The `group` property targets to the group section, the item will be displayed in 'shop', 'system' and 'plugins' sections.
The `to` gets the link path of the route. The `icon` contains the icon name which will be display.
>>>>>>> 7933a1e1

### Add custom settings card

You can even provide custom setting cards that are either placed in shop, system or plugin tab.
This can be achieved by adding the key settingsItem to your module object:

```javascript
settingsItem: [{ // this can be a single object if no collection is needed
    to: 'custom.module.overview', // route to anything
    group: 'system', // either system, shop or plugins
    icon: 'default-object-lab-flask',
    iconComponent: YourCustomIconRenderingComponent, // optional, this overrides icon attribute
    id: '', // optional, fallback is taken from module
    name: '', // optional, fallback is taken from module
    label: '', // optional, fallback is taken from module
}]
```

## Example for the final module

Here's your final module:

{% code title="<plugin root>/src/Resources/app/administration/src/module/swag-example/index.js" %}
```javascript
import './page/swag-example-list';
import './page/swag-example-detail';
import './page/swag-example-create';
import deDE from './snippet/de-DE';
import enGB from './snippet/en-GB';

Shopware.Module.register('swag-example', {
    type: 'plugin',
    name: 'Example',
    title: 'swag-example.general.mainMenuItemGeneral',
    description: 'sw-property.general.descriptionTextModule',
    color: '#ff3d58',
    icon: 'default-shopping-paper-bag-product',

    snippets: {
        'de-DE': deDE,
        'en-GB': enGB
    },

    routes: {
        list: {
            component: 'swag-example-list',
            path: 'list'
        },
        detail: {
            component: 'swag-example-detail',
            path: 'detail/:id',
            meta: {
                parentPath: 'swag.example.list'
            }
        },
        create: {
            component: 'swag-example-create',
            path: 'create',
            meta: {
                parentPath: 'swag.example.list'
            }
        }
    },

    navigation: [{
        label: 'swag-example.general.mainMenuItemGeneral',
        color: '#ff3d58',
        path: 'swag.example.list',
        icon: 'default-shopping-paper-bag-product',
        position: 100
    }]
});
```
{% endcode %}

## Next steps

As you might have noticed, we are just adding a custom module to the module.
However, there's a lot more possible when it comes to extending the administration.
In addition, you surely want to customize your module even more.
You may want to try the following things:

* [Add custom component](add-custom-component.md)
* [Add a menu entry](add-menu-entry.md)
* [Add a custom route](add-custom-route.md)
* [Add a custom service](add-custom-service.md)
* [Add translations](adding-snippets.md)
* [Customizing another module](customizing-modules.md)
* [Dealing with data in the administration](using-data-handling.md)
* [Adding permissions to your module](add-acl-rules.md)<|MERGE_RESOLUTION|>--- conflicted
+++ resolved
@@ -58,13 +58,9 @@
 Each module needs a primary color, which will be used on specific accents and locations throughout your module.
 To name a few, it's the color of the main icon of the module, the tag in the global search input and the accent color of the smart bar.
 
-<<<<<<< HEAD
-In this example `#ff3d58` is used as a color, which is a soft red. Also, each module has their own icon. You can see here [here](https://component-library.shopware.com/icons/) which icons are available in Shopware 6 by default. In our case here, let's say we use the icon `default-shopping-paper-bag-product`, which will also be used for the module.
-=======
 In this example `#ff3d58` is used as a color, which is a soft red.
 Also, each module has their own icon. You can see here [here](https://component-library.shopware.com/icons/) which icons are available in Shopware 6 by default.
 In our case here, let's say we use the icon `default-shopping-paper-bag-product`, which will also be used for the module.
->>>>>>> 7933a1e1
 
 {% hint style="danger" %}
 This is not the icon being used for a menu entry! The icon for that needs to be configured separately.
@@ -241,12 +237,8 @@
 ```
 {% endcode %}
 
-<<<<<<< HEAD
-The `group` property targets to the group section, the item will be displayed in 'shop', 'system' and 'plugins' sections. The `to` gets the link path of the route. The `icon` contains the icon name which will be display.
-=======
 The `group` property targets to the group section, the item will be displayed in 'shop', 'system' and 'plugins' sections.
 The `to` gets the link path of the route. The `icon` contains the icon name which will be display.
->>>>>>> 7933a1e1
 
 ### Add custom settings card
 
